--- conflicted
+++ resolved
@@ -96,27 +96,15 @@
 
 ## Overview
 `PR-Agent` offers extensive pull request functionalities across various git providers:
-<<<<<<< HEAD
-|       |                                             | GitHub | Gitlab | Bitbucket | CodeCommit | Azure DevOps |
-|-------|---------------------------------------------|:------:|:------:|:---------:|:----------:|:----------:|
-| TOOLS | Review                                      |   :white_check_mark:    |   :white_check_mark:    |   :white_check_mark:       |   :white_check_mark:    |   :white_check_mark:    |
-|       | Ask                                         |   :white_check_mark:    |   :white_check_mark:    |   :white_check_mark:          |   :white_check_mark:          | :white_check_mark:
-|       | Auto-Description                            |   :white_check_mark:    |   :white_check_mark:    |   :white_check_mark:        |   :white_check_mark:    |   :white_check_mark:    |
-|       | Improve Code                                |   :white_check_mark:    |   :white_check_mark:    |   :white_check_mark:        |   :white_check_mark:    |          |
-|       | ⮑ Extended                             |   :white_check_mark:    |   :white_check_mark:    |        :white_check_mark:   |   :white_check_mark:    |          |
-|       | Reflect and Review                          |   :white_check_mark:    |                         |   :white_check_mark:        |          |   :white_check_mark:    |
-|       | Update CHANGELOG.md                         |   :white_check_mark:    |                         |   :white_check_mark:        |          |          |
-=======
 |       |                                             | GitHub | Gitlab | Bitbucket | CodeCommit | Azure DevOps | Gerrit |
 |-------|---------------------------------------------|:------:|:------:|:---------:|:----------:|:----------:|:----------:|
 | TOOLS | Review                                      |   :white_check_mark:    |   :white_check_mark:    |   :white_check_mark:       |   :white_check_mark:    |   :white_check_mark:    |   :white_check_mark:    |
 |       | Ask                                         |   :white_check_mark:    |   :white_check_mark:    |   :white_check_mark:          |   :white_check_mark:          | :white_check_mark: |  :white_check_mark:    |
-|       | Auto-Description                            |   :white_check_mark:    |   :white_check_mark:    |           |   :white_check_mark:    |   :white_check_mark:    | :white_check_mark:    |
-|       | Improve Code                                |   :white_check_mark:    |   :white_check_mark:    |           |   :white_check_mark:    |          |    :white_check_mark:    |
-|       | ⮑ Extended                             |   :white_check_mark:    |   :white_check_mark:    |           |   :white_check_mark:    |          | :white_check_mark:    |
-|       | Reflect and Review                          |   :white_check_mark:    |                         |           |          |   :white_check_mark:    |    :white_check_mark:    |
-|       | Update CHANGELOG.md                         |   :white_check_mark:    |                         |           |          |          |       |
->>>>>>> 460b315b
+|       | Auto-Description                            |   :white_check_mark:    |   :white_check_mark:    |   :white_check_mark:        |   :white_check_mark:    |   :white_check_mark:    | :white_check_mark:    |
+|       | Improve Code                                |   :white_check_mark:    |   :white_check_mark:    |   :white_check_mark:        |   :white_check_mark:    |          |    :white_check_mark:    |
+|       | ⮑ Extended                             |   :white_check_mark:    |   :white_check_mark:    |        :white_check_mark:   |   :white_check_mark:    |          | :white_check_mark:    |
+|       | Reflect and Review                          |   :white_check_mark:    |                         |   :white_check_mark:        |          |   :white_check_mark:    |    :white_check_mark:    |
+|       | Update CHANGELOG.md                         |   :white_check_mark:    |                         |   :white_check_mark:        |          |          |       |
 |       |                                             |        |        |      |      |      |
 | USAGE | CLI                                         |   :white_check_mark:    |   :white_check_mark:    |   :white_check_mark:       |   :white_check_mark:    |   :white_check_mark:    |
 |       | App / webhook                               |   :white_check_mark:    |   :white_check_mark:    |           |          |          |
